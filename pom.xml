--- conflicted
+++ resolved
@@ -175,13 +175,8 @@
 		<sb-contrib.version>7.6.4</sb-contrib.version>
 		<findsecbugs.version>1.13.0</findsecbugs.version>
 		<lombok.version>1.18.32</lombok.version>
-<<<<<<< HEAD
-		<org-eclipse-jdt-core.version>3.35.0</org-eclipse-jdt-core.version>
+		<org-eclipse-jdt-core.version>3.38.0</org-eclipse-jdt-core.version>
 		<pmd.version>7.2.0</pmd.version>
-=======
-		<org-eclipse-jdt-core.version>3.36.0</org-eclipse-jdt-core.version>
-		<pmd.version>7.1.0</pmd.version>
->>>>>>> 0dd05aab
 		<spotbugs.version>4.8.5</spotbugs.version>
 		<spotbugs-annotations.version>4.8.5</spotbugs-annotations.version>
 
@@ -2699,23 +2694,14 @@
 			</properties>
 		</profile>
 
-<<<<<<< HEAD
-		<!-- JDK 11 to 16: Fallback to old as of internal Eclipse Platform dependencies with newer/incompatible class file versions -->
+		<!-- JDK 11 to 16: Fallback to older version of Eclipse Platform dependencies -->
 		<profile>
 			<id>fix-jdk11-to-jdk16</id>
-=======
-		<!-- JDK 11-16: Fallback to old Formatter Maven Plugin as of internal Eclipse Platform dependencies -->
-		<profile>
-			<id>fix-jdk11-16</id>
->>>>>>> 0dd05aab
 			<activation>
 				<jdk>[11,17)</jdk>
 			</activation>
 			<properties>
-<<<<<<< HEAD
-=======
 				<formatter-maven-plugin.version>2.23.0</formatter-maven-plugin.version>
->>>>>>> 0dd05aab
 				<org-eclipse-jdt-core.version>3.33.0</org-eclipse-jdt-core.version>
 			</properties>
 		</profile>
